""" datasets for bandwidth extension training

This module defines custom torch datasets representing the VCTK and DNS
Challenge audio datasets. All source audio files are in the 16-bit PCM WAV
format and sampled at 48kHz. Audio clips are loaded by mmap'ing the wav files
and selecting a sub-sequence of each audio file.

As described in the paper, the VCTK dataset is partitioned by selecting the
first 99 speakers (in speaker id order) for training and leaving the
remaining speakers for valiation/evaluation. At training time, audio
clips are augmented with noise samples selected randomly from the
DNS Challenge noise dataset.

Each training batch (x, r, y) consists of a source clip x at a downsampled
sample rate (one of 8kHz, 16kHz, and 24kHz, randomly selected), the
downsampled rate r, and the original audio y, which is used as a training
target.

The first sample for each validation speaker is used for model evaluation
(samples for listening, spectrogram images, etc.), and these can be accessed
using VCTKDataset.eval_set.

https://datashare.ed.ac.uk/handle/10283/2950
https://github.com/microsoft/DNS-Challenge

"""

from abc import ABC, abstractmethod
from enum import Enum
from functools import lru_cache
import mmap
import typing as T
from collections import defaultdict
from pathlib import Path

import numpy as np
import torch

from torch.utils.data import Dataset
import librosa
import torchaudio

A = T.TypeVar("A")
B = T.TypeVar("B")

SAMPLE_RATE = 48000
RESAMPLE_RATES = [8000, 16000, 24000]
BATCH_SIZE = 4
SEQ_LENGTH = int(1.0 * SAMPLE_RATE)
SEQ_LENGTH_SEC = SEQ_LENGTH / SAMPLE_RATE
SIGNAL_RMS_MIN = -30
SIGNAL_RMS_MAX = -12
NOISE_SNR_MIN = 15
NOISE_SNR_MAX = 60
TRAIN_SPEAKERS = 99


<<<<<<< HEAD
class _SR(int, Enum):
    SR_44_1K = 44100
    SR_48K = 48000


class _SampleWidth(int, Enum):
    SW_16 = 16
    SW_32 = 32


def _get_seq_from_buffer(
    buffer: mmap.mmap, seq_length: int, sample_width: _SampleWidth
) -> np.ndarray:
    if sample_width == _SampleWidth.SW_16:
        dtype = np.int16
    elif sample_width == _SampleWidth.SW_32:
        dtype = np.int32
    else:
        raise ValueError(f"Unsupported sample width: {sample_width}")

    # attach the mmap'd file to a numpy buffer
    buffer = np.frombuffer(buffer[:], dtype=dtype)[22:]

    # take a subsequence of the file if requested, so that
    # we don't load the whole file into memory if not needed
    if seq_length != -1:
        offset = np.random.randint(max(1, len(buffer) - seq_length))
        buffer = buffer[offset : offset + seq_length]

    return buffer.astype(np.float32) / ((1 << (sample_width.value - 1)) - 1)


def _create_resampler(
    orig_freq: _SR,
    new_freq: _SR,
    lowpass_filter_width: int = 64,
    rolloff: float = 0.9475937167399596,
    resampling_method: str = "sinc_interp_kaiser",
    beta: float = 14.769656459379492,
):
    """
    Create a resampler with the given parameters
    # default "kaiser_best" resampling from https://pytorch.org/audio/0.12.1/tutorials/audio_resampling_tutorial.html
    """
    return torchaudio.transforms.Resample(
        orig_freq=orig_freq.value,
        new_freq=new_freq.value,
        lowpass_filter_width=lowpass_filter_width,
        rolloff=rolloff,
        resampling_method=resampling_method,
        beta=beta,
    ).train(False)

=======
    
>>>>>>> c4c4ed36

class WavDataset(Dataset):
    """pytorch dataset for a collection of WAV files

    This class provides efficient access to random subsequences of a set of
    audio files using mmap.

    Args:
        paths: the list of wav file paths to sample
        seq_length: the number of contiguous samples to load from each file

    """

    def __init__(
        self,
        paths: T.Iterator[Path],
        seq_length: int,
        sample_rate: _SR,
        min_duration_samples: int = 0,
        allow_invalid_samples_as_none: bool = False,
        allow_resample: bool = False,
        min_sample_rate: T.Optional[_SR] = None,
        allowed_sample_widths: T.Optional[T.Set[_SampleWidth]] = None,
    ):
        super().__init__()
        # These params determine the output's sample rate and sequence length
        # When using different yet allowed sample rates, the resampler will be used to convert the audio and the sequence length will be adjusted accordingly
        self._seq_length = seq_length
        self._sample_rate = sample_rate

        # Sample widths
        if allowed_sample_widths is None:
            allowed_sample_widths = {_SampleWidth.SW_16}
        self._allowed_sample_widths = allowed_sample_widths

        # Sample rates
        self._allowed_sample_rates = {sample_rate}
        if allow_resample:
            if min_sample_rate is None or min_sample_rate >= sample_rate:
                raise ValueError(
                    f"min_sample_rate must be provided and less than sample_rate if upsample is allowed"
                )
            self._allowed_sample_rates = {
                sr for sr in _SR if sr.value >= min_sample_rate.value
            }
            self._sr_to_resampler = {
                sr: _create_resampler(orig_freq=sr, new_freq=sample_rate)
                for sr in self._allowed_sample_rates
            }

        # Filtering out audio files that are too short or have an unsupported sample rate
        sr_to_min_duration_samples = {
            sr: int(min_duration_samples * sr / sample_rate)
            for sr in self._allowed_sample_rates
        }
        self._paths = []
        for p in paths:
            sr = librosa.get_samplerate(p)
            if sr not in self._allowed_sample_rates:
                continue

            sr_seq_length, sr_min_duration_samples = (
                self._get_sr_adapted_seq_length(sr, self._seq_length),
                sr_to_min_duration_samples[sr],
            )
            if (p.stat().st_size // 2) <= max(sr_seq_length, sr_min_duration_samples):
                continue

            self._paths.append(p)

        self._allow_invalid_samples_as_none = allow_invalid_samples_as_none

    @property
    def paths(self) -> T.List[Path]:
        return self._paths.copy()
    
    @property
    def sample_rate(self) -> int:
        return self._sample_rate
    
    @property
    def default_seq_length(self) -> int:
        return self._seq_length

    @lru_cache(maxsize=100)
    def _get_sr_adapted_seq_length(self, sr: _SR, seq_length: int) -> int:
        if seq_length == -1:
            return -1
        return int(seq_length * sr / self._sample_rate)

    def __len__(self) -> int:
        return len(self._paths)

    def __getitem__(self, index: int) -> T.Optional[np.ndarray]:
        try:
            return self.load(index, seq_length=self._seq_length)
        except Exception as e:
            if self._allow_invalid_samples_as_none:
                return None
            raise e

    def load(self, index: int, seq_length: int = -1) -> np.ndarray:
        with self._paths[index].open("rb") as file:
            with mmap.mmap(file.fileno(), length=0, prot=mmap.PROT_READ) as data:
                assert int.from_bytes(data[22:24], "little") == 1

                sample_width = _SampleWidth(int.from_bytes(data[34:36], "little"))
                assert sample_width in self._allowed_sample_widths

                sample_rate = _SR(int.from_bytes(data[24:28], "little"))
                matching_sample_rate = sample_rate in self._allowed_sample_rates

                if not matching_sample_rate:
                    raise ValueError(
                        f"Sample rate mismatch: {self._sample_rate} vs {self._allowed_sample_rates}"
                    )

                need_resample = sample_rate != self._sample_rate

                sr_seq_length = self._get_sr_adapted_seq_length(sample_rate, seq_length)
                audio = _get_seq_from_buffer(
                    buffer=data, seq_length=sr_seq_length, sample_width=sample_width
                )
                if need_resample:
                    resampler = self._sr_to_resampler[sample_rate]
                    audio = (
                        resampler(torch.tensor(audio).unsqueeze(0)).squeeze().numpy()
                    )

                # convert the audio from PCM-16 to float32
                return audio

<<<<<<< HEAD
=======
    def _load(self, index: int, seq_length: int = -1) -> np.ndarray:
        # load wav using librosa
        path = self._paths[~index]
        duration_ms = librosa.get_duration(path=path) * 1000
        seq_length_ms = seq_length / self._sample_rate * 1000

        cut_kwargs = {}
        if seq_length != -1:
            offset_ms = np.random.randint(max(1, duration_ms - seq_length_ms))
            cut_kwargs = {
                "offset": offset_ms / 1000.0,
                "duration": seq_length_ms / 1000.0,
            }

        audio = librosa.load(
            self._paths[index], sr=self._sample_rate, mono=True, **cut_kwargs
        )[0]

        if len(cut_kwargs) > 0:
            audio = audio[:seq_length]

        return audio
        

>>>>>>> c4c4ed36

class BWEDataset(WavDataset, ABC):
    def __init__(self, eval_set_seq_length: int, *args, **kwargs):
        super().__init__(*args, **kwargs)
        self.eval_set_seq_length = eval_set_seq_length

    @property
    @abstractmethod
    def eval_paths(self) -> T.List[Path]:
        pass

    @property
    def eval_set(self) -> T.List[np.ndarray]:
        return [
            self.load(self.paths.index(p), self.eval_set_seq_length)
            for p in self.eval_paths
        ]


class VCTKDataset(BWEDataset):
    """VCTK speech dataset wrapper"""

    def __init__(self, path: str, training: bool, eval_set_seq_length: int):
        if eval_set_seq_length != -1:
            raise ValueError("currently VCTK does not support eval set sequence length")
        paths = sorted((Path(path) / "wav48").glob("*"))
        paths = paths[:TRAIN_SPEAKERS] if training else paths[TRAIN_SPEAKERS:]
        super().__init__(
            paths=(p for s in paths for p in s.glob("*.wav")),
            seq_length=SEQ_LENGTH,
            eval_set_seq_length=eval_set_seq_length,
            sample_rate=SAMPLE_RATE,
        )

    @property
    def eval_paths(self) -> T.List[Path]:
        speaker_paths = group_by(self.paths, lambda p: p.parent.name)
        return [p[0] for p in speaker_paths.values()]


class DNSDataset(WavDataset):
    """DNS Challenge noise dataset wrapper"""

    def __init__(
        self,
        path: str,
        seq_length_sec: int,
        sample_rate: int = SAMPLE_RATE,
        num_samples: T.Optional[int] = None,
    ):
        noise_path = Path(path) / "datasets_fullband" / "noise_fullband"
        seq_length = int(seq_length_sec * sample_rate)
        super().__init__(
            paths=list(noise_path.glob("*.wav"))[:num_samples],
            seq_length=seq_length,
            sample_rate=sample_rate,
        )


class Preprocessor:
    """pytorch data loader preprocessor for HiFi-GAN+ training

    Args:
        noise_set: noise dataset, used for augmentation during training
        training: True for training, False for inference
        device: the pytorch device to load batches onto
        diverse_noises: whether to use a different noise sample for each batch. otherwise will try to split a single noise sample among the batch samples (original behavior)
        perform_amplitude_augmentation: whether to perform random amplitude augmentation to the audio, according to noise_snr min and max
    """

    def __init__(
        self,
        noise_set: WavDataset,
        training: bool,
        device: str = "cuda",
        target_sample_rate: int = SAMPLE_RATE,
        return_original_audio: bool = False,
        diverse_noises: bool = False,
        signal_rms_min: float = SIGNAL_RMS_MIN,
        signal_rms_max: float = SIGNAL_RMS_MAX,
        noise_snr_min: float = NOISE_SNR_MIN,
        noise_snr_max: float = NOISE_SNR_MAX,
        perform_amplitude_augmentation: bool = True,
    ):
        self._device = device
        self._training = training
        self._noise_set = noise_set
        self._return_original_audio = return_original_audio
        self._target_sample_rate = target_sample_rate
        self._diverse_noises = diverse_noises
        self._signal_rms_min = signal_rms_min
        self._signal_rms_max = signal_rms_max
        self._noise_snr_min = noise_snr_min
        self._noise_snr_max = noise_snr_max
        self._perform_amplitude_augmentation = perform_amplitude_augmentation

    def __call__(
        self,
        batch: T.List[np.ndarray],
        return_only_noisy_audio: bool = False,
    ) -> T.Tuple[torch.Tensor, torch.Tensor, torch.Tensor]:
        # batch the training examples using the default batcher
        # and copy to the GPU, where resampling is much faster
        orig_y = torch.utils.data.dataloader.default_collate(batch).unsqueeze(1)
        y = orig_y.to(self._device)

        # only augment during training
        if self._training:
            y = self._augment(y)
            if return_only_noisy_audio:
                return y
        r = np.random.choice(RESAMPLE_RATES)
        x = torchaudio.functional.resample(y, SAMPLE_RATE, r)

        if self._return_original_audio:
            return x, r, y, orig_y
        return x, r, y

    def _augment(self, y: torch.Tensor) -> torch.Tensor:
        batch_size = y.shape[0]
        signal_rms = torch.sqrt((y**2).mean(-1, keepdim=True))

        if self._perform_amplitude_augmentation:
            # perform random amplitude augmentation
            target_rms = torch.from_numpy(
                np.random.uniform(
                    self._signal_rms_min,
                    self._signal_rms_max,
                    size=[batch_size, 1, 1],
                )
            ).to(y.device)
            target_rms = 10 ** (target_rms / 20)
            gain = target_rms / (signal_rms + 1e-5)
            y *= gain
            signal_rms *= gain

        # load a noise sample
        if self._diverse_noises:
            noise_indices = [
                np.random.randint(len(self._noise_set)) for _ in range(batch_size)
            ]
            noise = [
                np.resize(
                    librosa.resample(
                        self._noise_set[noise_index],
                        orig_sr=self._noise_set._sample_rate,
                        target_sr=self._target_sample_rate,
                        axis=-1,
                    ),
                    (1, y.shape[-1]),
                )
                for noise_index in noise_indices
            ]
        else:
            noise_index = np.random.randint(len(self._noise_set))
            noise = np.resize(
                librosa.resample(
                    self._noise_set[noise_index],
                    orig_sr=self._noise_set._sample_rate,
                    target_sr=self._target_sample_rate,
                    axis=-1,
                ),
                (1, y.shape[-1] * batch_size),
            )

        noise = torch.from_numpy(np.array(noise)).to(y.device)
        noise = noise.reshape([batch_size, 1, -1])
        noise_rms = torch.sqrt((noise**2).mean(-1, keepdim=True))
        # compute a random SNR, adjust the noise gain to match it,
        # and mix the noise with the audio
        source_snr = signal_rms / (noise_rms + 1e-5)
        target_snr = torch.from_numpy(
            np.random.uniform(
                self._noise_snr_min,
                self._noise_snr_max,
                size=[batch_size, 1, 1],
            )
        ).to(y.device)
        target_snr = 10 ** (target_snr / 20)
        noise *= source_snr / target_snr
        y += noise

        # scale the signal to avoid clipping
        # this is critical for bandwidth extension, since we are
        # trying to reproduce the target signal exactly and
        # these models use a final tanh activation
        signal_peak = y.abs().max(-1, keepdim=True).values
        gain = 1.0 / torch.maximum(signal_peak, torch.tensor(1.0))
        y *= gain

        return y


def group_by(seq: T.Iterable[A], key: T.Callable[[A], B]) -> T.Dict[B, T.List[A]]:
    """groups an input sequence into a dictionary of lists of elements

    Args:
        seq: the sequence to group
        key: a lambda used to group each element

    Returns:
        groups: a dictionary of elements grouped by key(element)

    """

    groups = defaultdict(list)
    for value in seq:
        groups[key(value)].append(value)
    return groups


if __name__ == "__main__":
    import os

    audio_dir = "/data/projects/audio-enhancement/datasets/riverside-high-quality-vad-wavs-2/valid/vad_segments"
    num_samples = 1000
    audio_paths = [
        Path(p.path) for i, p in enumerate(os.scandir(audio_dir)) if i < num_samples
    ]

    dataset = WavDataset(
        paths=audio_paths,
        seq_length=48000 * 1,
        sample_rate=_SR.SR_48K,
        allow_resample=True,
        min_sample_rate=_SR.SR_44_1K,
        allowed_sample_widths=set(_SampleWidth),
    )
    print(len(dataset))<|MERGE_RESOLUTION|>--- conflicted
+++ resolved
@@ -55,7 +55,6 @@
 TRAIN_SPEAKERS = 99
 
 
-<<<<<<< HEAD
 class _SR(int, Enum):
     SR_44_1K = 44100
     SR_48K = 48000
@@ -109,9 +108,6 @@
         beta=beta,
     ).train(False)
 
-=======
-    
->>>>>>> c4c4ed36
 
 class WavDataset(Dataset):
     """pytorch dataset for a collection of WAV files
@@ -187,11 +183,11 @@
     @property
     def paths(self) -> T.List[Path]:
         return self._paths.copy()
-    
+
     @property
     def sample_rate(self) -> int:
         return self._sample_rate
-    
+
     @property
     def default_seq_length(self) -> int:
         return self._seq_length
@@ -244,33 +240,6 @@
                 # convert the audio from PCM-16 to float32
                 return audio
 
-<<<<<<< HEAD
-=======
-    def _load(self, index: int, seq_length: int = -1) -> np.ndarray:
-        # load wav using librosa
-        path = self._paths[~index]
-        duration_ms = librosa.get_duration(path=path) * 1000
-        seq_length_ms = seq_length / self._sample_rate * 1000
-
-        cut_kwargs = {}
-        if seq_length != -1:
-            offset_ms = np.random.randint(max(1, duration_ms - seq_length_ms))
-            cut_kwargs = {
-                "offset": offset_ms / 1000.0,
-                "duration": seq_length_ms / 1000.0,
-            }
-
-        audio = librosa.load(
-            self._paths[index], sr=self._sample_rate, mono=True, **cut_kwargs
-        )[0]
-
-        if len(cut_kwargs) > 0:
-            audio = audio[:seq_length]
-
-        return audio
-        
-
->>>>>>> c4c4ed36
 
 class BWEDataset(WavDataset, ABC):
     def __init__(self, eval_set_seq_length: int, *args, **kwargs):
